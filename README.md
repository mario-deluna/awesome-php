--- conflicted
+++ resolved
@@ -638,14 +638,11 @@
 ### Filtering and Validation
 *Libraries for filtering and validating data.*
 
-<<<<<<< HEAD
+* [Assert](https://github.com/beberlei/assert) - A validation library with a rich set of assertions. Supports assertion chaining and lazy assertions.
 * [Aura.Filter](https://github.com/auraphp/Aura.Filter) - Provides tools to validate and sanitize objects and arrays.
-=======
-* [Assert](https://github.com/beberlei/assert) - A validation library with a rich set of assertions. Supports assertion chaining and lazy assertions.
->>>>>>> 0da6260d
 * [Cake Validation](https://github.com/cakephp/validation) - Another validation library (CP).
 * [Filterus](https://github.com/ircmaxell/filterus) - A simple PHP filtering library.
-* [ISO-codes](https://github.com/ronanguilloux/IsoCodes) - A library for validating inputs according standards from ISO, International Finance, Public Administrations, GS1, Book Industry, Phone numbers & Zipcodes for many countries
+* [ISO-codes](https://github.com/ronanguilloux/IsoCodes) - A library for validating inputs according standards from ISO, International Finance, Public Administrations, GS1, Book Industry, Phone numbers & Zipcodes for many countries.
 * [MetaYaml](https://github.com/romaricdrigon/MetaYaml) - A schema validation library that supports YAML, JSON and XML.
 * [Respect Validation](https://github.com/Respect/Validation) - A simple validation library.
 * [Upload](https://github.com/brandonsavage/Upload) - A library for handling file uploads and validation.
