--- conflicted
+++ resolved
@@ -96,13 +96,10 @@
 * [Zend Framework 2](http://framework.zend.com) - Another framework comprised of individual components.
 * [Laravel 4](http://laravel.com/) - Another PHP framework.
 * [Aura PHP](http://auraphp.com/) - A framework of independent components.
-<<<<<<< HEAD
 * [Yii2](https://github.com/yiisoft/yii2/) - Another PHP framework.
-=======
-* [PPI Framework 2](http://www.ppi.io) - The PHP Interoperability Framework
->>>>>>> 97bc33bc
+* [Nette](http://nette.org) - Another framework comprised of individual components.
+* [PPI Framework 2](http://www.ppi.io) - An interoperability framework.
 * [Phalcon](http://phalconphp.com/en/) - A framework implemented as a C extension.
-* [Nette](http://nette.org) - Another framework comprised of individual components.
 
 ## Framework Extras
 *Extras related to web development frameworks.*
