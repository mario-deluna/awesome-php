--- conflicted
+++ resolved
@@ -143,6 +143,7 @@
 * [Grav](https://github.com/getgrav/grav) - A modern flat-file CMS.
 * [Joomla](https://www.joomla.org/) - Another leading CMS.
 * [Magento](https://magento.com/) - The most popular ecommerce platform.
+* [Pico CMS](http://picocms.org/) - A stupidly simple, blazing fast, flat file CMS.
 * [WordPress](https://wordpress.org/) - A blogging platform and CMS.
 * [Moodle](https://moodle.org/) - An open-source learning platform.
 
@@ -849,12 +850,7 @@
 * [phpRedisAdmin](https://github.com/ErikDubbelboer/phpRedisAdmin) - A simple web interface to manage [Redis](https://redis.io/) databases.
 * [phpMyAdmin](https://github.com/phpmyadmin/phpmyadmin) - A web interface for MySQL/MariaDB.
 * [Adminer](https://www.adminer.org/) - Database management in a single PHP file.
-<<<<<<< HEAD
 * [Lychee](https://github.com/electerious/Lychee) - An easy to use and great looking photo-management-system.
-=======
-* [Grav](https://github.com/getgrav/grav) - A modern flat-file CMS.
-* [Pico CMS](http://picocms.org/) - A stupidly simple, blazing fast, flat file CMS.
->>>>>>> a7de94c3
 
 ### Infrastructure
 *Infrastructure for providing PHP applications and services.*
