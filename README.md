# Awesome PHP
A curated list of amazingly awesome PHP libraries, resources and shiny things.

## Contributing
Please see [CONTRIBUTING](https://github.com/ziadoz/awesome-php/blob/master/CONTRIBUTING.md) for details.

## Table of Contents
- [Awesome PHP](#awesome-php)
	- [Dependency Management](#dependency-management)
	- [Dependency Management Extras](#dependency-management-extras)
	- [Frameworks](#frameworks)
	- [Framework Extras](#framework-extras)
	- [Components](#components)
	- [Micro Frameworks](#micro-frameworks)
	- [Micro Framework Extras](#micro-framework-extras)
    - [Routers](#routers)
	- [Templating](#templating)
	- [Static Site Generators](#static-site-generators)
	- [HTTP](#http)
	- [Middlewares](#middlewares)
	- [URL](#url)
	- [Email](#email)
	- [Files](#files)
	- [Streams](#streams)
	- [Dependency Injection](#dependency-injection)
	- [Imagery](#imagery)
	- [Testing](#testing)
	- [Continuous Integration](#continuous-integration)
	- [Documentation](#documentation)
	- [Security](#security)
	- [Passwords](#passwords)
	- [Code Analysis](#code-analysis)
	- [Debugging](#debugging)
	- [Build Tools](#build-tools)
	- [Task Runners](#task-runners)
	- [Navigation](#navigation)
	- [Asset Management](#asset-management)
	- [Geolocation](#geolocation)
	- [Date and Time](#date-and-time)
	- [Event](#event)
	- [Logging](#logging)
	- [E-commerce](#e-commerce)
	- [PDF](#pdf)
	- [Office](#office)
	- [Database](#database)
	- [Migrations](#migrations)
	- [NoSQL](#nosql)
	- [Queue](#queue)
	- [Search](#search)
	- [Command Line](#command-line)
	- [Authentication and Authorization](#authentication-and-authorization)
	- [Markup](#markup)
	- [Strings](#strings)
	- [Numbers](#numbers)
	- [Filtering and Validation](#filtering-and-validation)
	- [REST and API](#rest-and-api)
	- [Caching](#caching)
	- [Data Structure and Storage](#data-structure-and-storage)
	- [Notifications](#notifications)
	- [Deployment](#deployment)
	- [Internationalisation and Localisation](#internationalisation-and-localisation)
	- [Third Party APIs](#third-party-apis)
	- [Extensions](#extensions)
	- [Miscellaneous](#miscellaneous)
- [Software](#software)
	- [PHP Installation](#php-installation)
	- [Development Environment](#development-environment)
	- [Virtual Machines](#virtual-machines)
	- [Integrated Development Environment](#integrated-development-environment)
	- [Web Applications](#web-applications)
- [Resources](#resources)
	- [PHP Websites](#php-websites)
	- [Other Websites](#other-websites)
	- [PHP Books](#php-books)
	- [PHP Videos](#php-videos)
	- [PHP Reading](#php-reading)
	- [PHP Internals Reading](#php-internals-reading)
- [Contributing](#contributing)

## Dependency Management
*Libraries for dependency and package management.*

* [Composer](http://getcomposer.org/)/[Packagist](http://packagist.org/) - A package and dependency manager.
* [Composer Installers](https://github.com/composer/installers) - A  multi framework Composer library installer.
* [Pickle](https://github.com/FriendsOfPHP/pickle) - A PHP extension installer.

## Dependency Management Extras
*Extras related to dependency management.*

* [Satis](https://github.com/composer/satis) - A static Composer repository generator.
* [Toran Proxy](https://toranproxy.com) - A static Composer repository and proxy.
* [Composition](https://github.com/bamarni/composition) - A library to check your Composer environment at runtime.
* [Version](https://github.com/herrera-io/php-version) - A parsing and comparison library for semantic versioning.
* [NameSpacer](https://github.com/ralphschindler/Namespacer) - A library to convert from underscores to namespaces.
* [Patch Installer](https://github.com/goatherd/patch-installer) - A library to install patches using Composer.
* [Composer Checker](https://github.com/silpion/composer-checker) - A tool to validate Composer configurations.

## Frameworks
*Web development frameworks.*

* [Symfony2](http://symfony.com/) - A framework comprised of individual components.
* [Zend Framework 2](http://framework.zend.com) - Another framework comprised of individual components.
* [Laravel 5](http://laravel.com/) - Another PHP framework.
* [Aura PHP](http://auraphp.com/) - A framework of independent components.
* [Yii2](https://github.com/yiisoft/yii2/) - Another PHP framework.
* [Nette](http://nette.org) - Another framework comprised of individual components.
* [PPI Framework 2](http://www.ppi.io) - An interoperability framework.
* [CakePHP](http://cakephp.org/) - A rapid application development framework.
* [Phalcon](http://phalconphp.com/en/) - A framework implemented as a C extension.

## Framework Extras
*Extras related to web development frameworks.*

* [Symfony CMF](https://github.com/symfony-cmf/symfony-cmf) - A Content Management Framework to create custom CMS.
* [Knp RAD Bundle](http://rad.knplabs.com/) - A Rapid Application Development (RAD) bundle for Symfony 2.

## Components
*Standalone component from web development frameworks and development groups.*

* [Symfony2 Components](http://symfony.com/doc/master/components/index.html) - The components that make Symfony2.
* [Zend Framework 2 Components](https://packages.zendframework.com/) - The components that make ZF2.
* [Aura Components](http://auraphp.github.com/) - A package of PHP 5.4 components.
* [Hoa Project](http://hoa-project.net/En/) - Another package of PHP components.
* [League of Extraordinary Packages](https://thephpleague.com/) - A PHP package development group.

## Micro Frameworks
*Micro frameworks and routers.*

* [Silex](http://silex.sensiolabs.org/) - A micro framework built around Symfony2 components.
* [Slim](http://www.slimframework.com/) - Another simple micro framework.
* [Bullet PHP](http://bulletphp.com/) - A micro framework for building REST APIs.

## Micro Framework Extras
*Extras related to micro frameworks and routers.*

* [Silex Skeleton](https://github.com/fabpot/Silex-Skeleton) - A project skeleton for Silex.
* [Silex Web Profiler](https://github.com/silexphp/Silex-WebProfiler) - A web debug toolbar for Silex.
* [Slim Skeleton](https://github.com/codeguy/Slim-Skeleton) - A skeleton for Slim.
* [Slim View](https://github.com/codeguy/Slim-Views) - A collection of custom views for Slim.

## Routers
*Libraries for handling application routing.*
* [Fast Route](https://github.com/nikic/FastRoute) - A fast routing library.
* [Route](https://github.com/thephpleague/route) - A routing library built on top of Fast Route.
* [Pux](https://github.com/c9s/Pux) - Another fast routing library.
* [Klein](https://github.com/chriso/klein.php) - A flexible router.

## Templating
*Libraries and tools for templating and lexing.*

* [Twig](http://twig.sensiolabs.org/) - A comprehensive templating language.
* [Twig Cache Extension](https://github.com/asm89/twig-cache-extension) - A template fragment cache library for Twig.
* [Mustache](https://github.com/bobthecow/mustache.php) - A PHP implementation of the Mustache template language.
* [Phly Mustache](https://github.com/weierophinney/phly_mustache) - Another PHP implementation of the Mustache template language.
* [MtHaml](https://github.com/arnaud-lb/MtHaml) - A PHP implementation of the HAML template language.
* [PHPTAL](http://phptal.org/) - A PHP implementation of the [TAL](http://en.wikipedia.org/wiki/Template_Attribute_Language) templating language.
* [Plates](http://platesphp.com/) - A native PHP templating library.
* [Lex](https://github.com/pyrocms/lex) - A lightweight template parser.

## Static Site Generators
*Tools for pre-processing content to generate web pages.*

* [Sculpin](http://sculpin.io) - A tool that converts Markdown and Twig into static HTML.
* [Phrozn](http://phrozn.info) - Another tool that converts Textile, Markdown and Twig into HTML.

## HTTP
*Libraries for working with HTTP and scraping websites.*

* [Guzzle]( https://github.com/guzzle/guzzle) - A comprehensive HTTP client.
* [Buzz](https://github.com/kriswallsmith/Buzz) - Another HTTP client.
* [Requests](https://github.com/rmccue/Requests) - A simple HTTP library.
* [HTTPFul](https://github.com/nategood/httpful) - A chainable HTTP client.
* [Goutte](https://github.com/fabpot/Goutte) - A simple web scraper.
* [PHP VCR](http://php-vcr.github.io/) - A library for recording and replaying HTTP requests.

## Middlewares
*Libraries for building application using middlewares.*

* [Stack](https://github.com/stackphp) - A library of stackable middleware for Silex/Symfony.
* [Slim Middleware](https://github.com/codeguy/Slim-Middleware) - A collection of custom middleware for Slim.
* [Conduit](https://github.com/phly/conduit) - A port of [Sencha Connect](https://github.com/senchalabs/connect) to PHP.

## URL
*Libraries for parsing URLs.*

* [Purl](https://github.com/jwage/purl) - A URL manipulation library.
* [PHP Domain Parser](https://github.com/jeremykendall/php-domain-parser) - A domain suffix parser library.
* [Url](https://github.com/thephpleague/url) - A simple URL manipulation library.

## Email
*Libraries for sending and parsing email.*

* [SwiftMailer](http://swiftmailer.org/) - A mailer solution.
* [PHPMailer](https://github.com/PHPMailer/PHPMailer) - Another mailer solution.
* [Fetch](https://github.com/tedivm/Fetch) - An IMAP library.
* [Email Reply Parser](https://github.com/willdurand/EmailReplyParser) - An email reply parser library.
* [Stampie](https://github.com/henrikbjorn/Stampie) - A library for email services such as [SendGrid](http://sendgrid.com), [PostMark](http://postmarkapp.com), [MailGun](http://www.mailgun.com) and [Mandrill](http://www.mandrill.com).
* [CssToInlineStyles](https://github.com/tijsverkoyen/CssToInlineStyles) - A library to inline CSS in email templates.

## Files
*Libraries for file manipulation and MIME type detection.*

* [Gaufrette](https://github.com/KnpLabs/Gaufrette) - A filesystem abstraction layer.
* [Flysystem](https://github.com/FrenkyNet/Flysystem) - Another filesystem abstraction layer.
* [Canal](https://github.com/dflydev/dflydev-canal) - A library to determine internet media types.
* [Apache MIME Types](https://github.com/dflydev/dflydev-apache-mime-types) - A library that parses Apache MIME types.
* [Ferret](https://github.com/versionable/Ferret) - A MIME detection library.
* [Hoa Mime](https://github.com/hoaproject/Mime) - Another MIME detection library.
* [Lurker](https://github.com/henrikbjorn/Lurker) - A resource tracking library.
* [PHP File Locator](https://github.com/herrera-io/php-file-locator) - A library for locating files in large projects.
* [PHP FFmpeg](https://github.com/alchemy-fr/PHP-FFmpeg/) - A wrapper for the [FFmpeg](http://www.ffmpeg.org/) video library.
* [CSV](https://github.com/thephpleague/csv) - A CSV data manipulation library.

## Streams
*Libraries for working with streams.*

* [Streamer](https://github.com/fzaninotto/Streamer) - A simple object-orientated stream wrapper library.

## Dependency Injection
*Libraries that implement the dependency injection design pattern.*

* [Pimple](http://pimple.sensiolabs.org/) - A tiny dependency injection container.
* [Auryn](https://github.com/rdlowrey/Auryn) - Another dependency injection container.
* [Container](https://github.com/thephpleague/container) - Another flexible dependency injection container.
* [PHP DI](http://mnapoli.github.com/PHP-DI/) - A dependency injection implementation using annotations.
* [Acclimate](https://github.com/jeremeamia/acclimate) - A common interface to dependency injection containers and service locators.

## Imagery
*Libraries for manipulating images.*

* [Imagine](http://imagine.readthedocs.org/en/latest/index.html) - An image manipulation library.
* [PHP Image Workshop](https://github.com/Sybio/ImageWorkshop) - Another image manipulation library.
* [Intervention Image](https://github.com/Intervention/image) - Another image manipulation library.
* [GIF Frame Extractor](https://github.com/Sybio/GifFrameExtractor) - A library to extract GIF animation frame information.
* [GIF Creator](https://github.com/Sybio/GifCreator) - A library to create GIF animations from multiple images.
* [Image With Text](https://github.com/nmcteam/image-with-text) - A library for embedding text into images.
* [Color Extractor](https://github.com/php-loep/color-extractor) - A library for extracting colours from images.
<<<<<<< HEAD
* [Glide](https://github.com/thephpleague/glide) - An on-demand image manipulation library.
=======
* [Image Optimizer](https://github.com/psliwa/image-optimizer) - A library for optimizing images.
>>>>>>> 00fc8c46

## Testing
*Libraries for testing codebases and generating test data.*

* [PHPUnit](https://github.com/sebastianbergmann/phpunit) - A unit testing framework.
* [DBUnit](https://github.com/sebastianbergmann/dbunit) - A database testing library for PHPUnit.
* [ParaTest](https://github.com/brianium/paratest) - A parallel testing library for PHPUnit.
* [PHPSpec](https://github.com/phpspec/phpspec) - A design by specification unit testing library.
* [Codeception](https://github.com/Codeception/Codeception) - A full stack testing framework.
* [AspectMock](https://github.com/Codeception/AspectMock) - A mocking framework for PHPUnit/Codeception.
* [Atoum](https://github.com/atoum/atoum) - A simple testing library.
* [Mockery](https://github.com/padraic/mockery) - A mock object library for testing.
* [Phake](https://github.com/mlively/Phake) - Another mock object library for testing.
* [Prophecy](https://github.com/phpspec/prophecy) - A highly opinionated mocking framework.
* [Faker](https://github.com/fzaninotto/Faker) - A fake data generator library.
* [Samsui](https://github.com/mauris/samsui) - Another fake data generator library.
* [Alice](https://github.com/nelmio/alice) - An expressive fixture generation library.
* [Behat](http://behat.org/) - A behaviour driven development (BDD) testing framework.
* [Pho](https://github.com/danielstjules/pho) - Another behaviour driven development testing framework.
* [Mink](http://mink.behat.org/) - Web acceptance testing.
* [HTTP Mock](https://github.com/InterNations/http-mock) - A library for mocking HTTP requests in unit tests.
* [VFS Stream](https://github.com/mikey179/vfsStream) - A virtual filesystem stream wrapper for testing.
* [VFS](https://github.com/adlawson/vfs.php) - Another virtual filesystem for testing.
* [Locust](http://locust.io/) - A modern load test library written in Python.
* [Peridot](https://github.com/peridot-php/peridot) - An event driven test framework.

## Continuous Integration
*Libraries and applications for continuous integration.*

* [Travis CI](https://travis-ci.org/) - A continuous integration platform.
* [PHPCI](http://www.phptesting.org/) - An open source continuous integration platform for PHP.
* [Sismo](http://sismo.sensiolabs.org/) - A continuous testing server library.
* [Jenkins](http://jenkins-ci.org/) A continous integration platform with [PHP support](http://jenkins-php.org/index.html).
* [JoliCi](https://github.com/jolicode/JoliCi) - A continuous integration client written in PHP and powered by Docker.

## Documentation
*Libraries for generating project documentation.*

* [Sami](https://github.com/fabpot/Sami) - An API documentation generator.
* [APIGen](https://github.com/apigen/apigen) - Another API documentation generator.
* [PHP Documentor 2](https://github.com/phpDocumentor/phpDocumentor2) - A documentation generator.
* [phpDox](http://phpdox.de/) - A documentation generator for PHP projects (that is not limited to API documentation).

## Security
*Libraries for generating secure random numbers, encrypting data and scanning for vulnerabilities.*

* [HTML Purifier](https://github.com/ezyang/htmlpurifier) - A standards compliant HTML filter.
* [RandomLib](https://github.com/ircmaxell/RandomLib) - A library for generating random numbers and strings.
* [True Random](https://github.com/pixeloution/true-random) - A library that generates random numbers using [www.random.org](http://www.random.org/).
* [SecurityMultiTool](https://github.com/padraic/SecurityMultiTool) - A PHP security library.
* [PHPSecLib](http://phpseclib.sourceforge.net/) - A pure PHP secure communications library.
* [TCrypto](https://github.com/timoh6/TCrypto) - A simple encrypted key-value storage library.
* [PHP IDS](https://github.com/PHPIDS/PHPIDS) - A structured PHP security layer.
* [PHP SSH](https://github.com/Herzult/php-ssh) - An experimental object orientated SSH wrapper library.
* [IniScan](https://github.com/psecio/iniscan) - A tool that scans PHP INI files for security.
* [SensioLabs Security Check](https://security.sensiolabs.org/) - A web tool to check your Composer dependencies for security advisories.
* [Zed](https://www.owasp.org/index.php/OWASP_Zed_Attack_Proxy_Project) - An integrated penetration testing tool for web applications.

## Passwords
*Libraries and tools for working with and storing passwords.*

* [Password Compat](https://github.com/ircmaxell/password_compat) - A compatibility library for the new PHP 5.5 password functions.
* [phpass](http://www.openwall.com/phpass/) - A portable password hashing framework.
* [PHP Password Lib](https://github.com/ircmaxell/PHP-PasswordLib) - A library for generating and validating passwords.
* [Password Policy](https://github.com/ircmaxell/password-policy) - A password policy library for PHP and JavaScript.
* [Password Validator](https://github.com/jeremykendall/password-validator) - A library for validating and upgrading password hashes.
* [Zxcvbn PHP](https://github.com/bjeavons/zxcvbn-php) - A realistic PHP password strength estimate library based on Zxcvbn JS.

## Code Analysis
*Libraries and tools for analysing, parsing and manipulating codebases.*

* [PHP Parser](https://github.com/nikic/PHP-Parser) - A PHP parser written in PHP.
* [PHPPHP](https://github.com/ircmaxell/PHPPHP) - A PHP VM implementation in PHP.
* [PHPSandbox](https://github.com/fieryprophet/php-sandbox) - A PHP sandbox environment.
* [Dissect](https://github.com/jakubledl/dissect) - A set of tools for lexical and syntactical analysis.
* [PHP Mess Detector](http://phpmd.org/) - A library that scans code for bugs, sub-optimal code, unused parameters and more.
* [PHP Code Sniffer](https://github.com/squizlabs/PHP_CodeSniffer) - A library that detects PHP, CSS and JS coding standard violations.
* [PHPCPD](https://github.com/sebastianbergmann/phpcpd) - A library that detects copied and pasted code.
* [PHP Analyser](https://github.com/scrutinizer-ci/php-analyzer) - A library for analysing PHP code to find bugs and errors.
* [PHP CS Fixer](https://github.com/FriendsOfPHP/PHP-CS-Fixer) - A coding standards fixer library.
* [PHP Manipulator](https://github.com/schmittjoh/php-manipulator) - A library for analysing and modifying PHP Source Code.
* [PHP Metrics](https://github.com/Halleck45/PhpMetrics) - A static metric library.
* [PHP Refactoring Browser](https://github.com/QafooLabs/php-refactoring-browser) - A command line utility for refactoring PHP code.
* [UBench](https://github.com/devster/ubench) - A simple micro benchmark library.
* [Athletic](https://github.com/polyfractal/athletic) - An annotation based benchmark framework.
* [Mondrian](https://github.com/Trismegiste/Mondrian) - A code analysis tool using Graph Theory.
* [Scrutinizer](https://scrutinizer-ci.com/) - A web tool to scrutinise PHP code.
* [PHPLOC](https://github.com/sebastianbergmann/phploc) - A tool for quickly measuring the size of a PHP project.
* [xHprof](https://github.com/phacility/xhprof) - Another profiling tool for PHP.
* [PHPCheckstyle](https://github.com/jbrooksuk/phpcheckstyle) - A tool to help adhere to certain coding conventions.
* [PhpDependencyAnalysis](https://github.com/mamuz/PhpDependencyAnalysis) - Analyzing tool to create dependency graph on customizable levels.

## Debugging
*Libraries and tools for debugging code.*

* [xDebug](https://github.com/xdebug/xdebug) - A debug and profile tool for PHP.
* [PHP Debug Bar](http://phpdebugbar.com/) - A debugging toolbar.
* [PHP Console](https://github.com/Seldaek/php-console) - A web debugging console.
* [Barbushin PHP Console](https://github.com/barbushin/php-console) - Another web debugging console using Google Chrome.
* [PHPDBG](http://phpdbg.com/) - An interactive PHP debugger.
* [Tracy](https://github.com/nette/tracy) - A simple error detection, logging and time measuring library.
* [Z-Ray](http://www.zend.com/en/products/server/z-ray) - A debug and profile tool for Zend Server.

## Build Tools
*Project build and automation tools.*

* [Go](https://github.com/herrera-io/php-go) - A simple PHP build tool.
* [Bob](https://github.com/CHH/bob) - A simple project automation tool.
* [Phake](https://github.com/jaz303/phake) - A rake PHP clone library.
* [Box](https://github.com/kherge/Box) - A utility to build PHAR files.
* [Phing](http://www.phing.info/) - A PHP project build system inspired by Apache Ant.

## Task Runners
*Libraries for automating and running tasks.*
* [Task](http://taskphp.github.io/) - A pure PHP task runner inspired by Grunt and Gulp.
* [Robo](https://github.com/Codegyre/Robo) - A PHP Task runner with object-orientated configurations.
* [Bldr](http://bldr.io/) - A PHP Task runner built on Symfony components.

## Navigation
*Tools for building navigation structures.*

* [KnpMenu](https://github.com/KnpLabs/KnpMenu) - A menu library.
* [Cartographer](https://github.com/tackk/cartographer) - A sitemap generation library.

## Asset Management
*Tools for managing, compressing and minifying website assets.*

* [Assetic](https://github.com/kriswallsmith/assetic) - An asset manager pipeline library.
* [Pipe](https://github.com/CHH/pipe) - Another asset manager pipeline library.
* [Munee](https://github.com/meenie/munee) - An asset optimiser library.
* [JShrink](https://github.com/tedivm/JShrink) - A JavaScript minifier library.
* [Puli](https://github.com/webmozart/puli) - A library for determining assets absolute paths.

## Geolocation
*Libraries for geocoding addresses and working with latitudes and longitudes.*

* [GeoCoder](http://geocoder-php.org/) - A geocoding library.
* [GeoTools](https://github.com/php-loep/Geotools) - A library of geo-related tools.
* [PHPGeo](https://github.com/mjaschen/phpgeo) - A simple geo library.
* [GeoJSON](https://github.com/jmikola/geojson) - A GeoJSON implementation.

## Date and Time
*Libraries for working with dates and times.*

* [Carbon](https://github.com/briannesbitt/Carbon) - A simple DateTime API extension.
* [ExpressiveDate](https://github.com/jasonlewis/expressive-date) - Another DateTime API extension.
* [CalendR](http://yohan.giarel.li/CalendR) - A calendar management library.

## Event
*Libraries that are event-driven or implement non-blocking event loops.*

* [React](https://github.com/reactphp/react) - An event driven non-blocking I/O library.
* [Rx.PHP](https://github.com/asm89/Rx.PHP) - A reactive extension library.
* [Ratchet](https://github.com/cboden/Ratchet) - A web socket library.
* [Hoa WebSocket](https://github.com/hoaproject/Websocket) - Another web socket library.
* [Hoa EventSource](https://github.com/hoaproject/Eventsource) - An event source library.
* [Evenement](https://github.com/igorw/evenement) - An event dispatcher library.
* [Event](https://github.com/thephpleague/event) - An event library with a focus on domain events.
* [Broadway](https://github.com/qandidate-labs/broadway) - An event source and CQRS library.

## Logging
*Libraries for generating and working with log files.*

* [Monolog](https://github.com/Seldaek/monolog) - A comprehensive logger.
* [KLogger](https://github.com/katzgrau/KLogger) - An easy-to-use PSR-3 compliant logging class.

## E-commerce
*Libraries and applications for taking payments and building online e-commerce stores.*

* [OmniPay](https://github.com/adrianmacneil/omnipay) - A framework agnostic multi-gateway payment processing library.
* [Payum](https://github.com/payum/payum) - A payment abstraction library.
* [Sylius](http://www.sylius.org/) - An open source e-commerce solution.
* [Thelia](http://thelia.net/v2/) - Another open source e-commerce solution.
* [Money](https://github.com/mathiasverraes/money) - A PHP implementation of Fowler's money pattern.
* [Sebastian Money](https://github.com/sebastianbergmann/money) - Another library for working with monetary values.
* [Swap](https://github.com/florianv/swap) - An exchange rates library.

## PDF
*Libraries and software for working with PDF files.*

* [Snappy](https://github.com/KnpLabs/snappy) - A PDF and image generation library.
* [WKHTMLToPDF](https://github.com/antialize/wkhtmltopdf) - A tool to convert HTML to PDF.
* [PHPPdf](https://github.com/psliwa/PHPPdf) - A library for generating PDFs and images from XML.

## Office
*Libraries for working with office suite documents.*

* [PHPWord](https://github.com/PHPOffice/PHPWord) - A library for working with Microsoft Word documents.
* [PHPExcel](https://github.com/PHPOffice/PHPExcel) - A library for working with Microsoft Excel documents.
* [PHPPowerPoint](https://github.com/PHPOffice/PHPPowerPoint) - A library for working with Microsoft Word documents.
* [ExcelAnt](https://github.com/Wisembly/ExcelAnt) - A library for manipulating Microsoft Excel documents.

## Database
*Libraries for interacting with databases using object-relational mapping (ORM) or datamapping techniques.*

* [Doctrine](http://www.doctrine-project.org/) - A comprehensive DBAL and ORM.
* [Doctrine Extensions](https://github.com/l3pp4rd/DoctrineExtensions) - A collection of Doctrine behavioural extensions.
* [Propel](http://www.propelorm.org/) - A fast ORM, migration library and query builder.
* [Eloquent](https://github.com/illuminate/database) - The Laravel 4 ORM.
* [Baum](https://github.com/etrepat/baum) - A nested set implementation for Eloquent.
* [Spot2](https://github.com/vlucas/spot2) - A MySQL datamapper ORM.
* [RedBean](http://redbeanphp.com/) - A lightweight, configuration-less ORM.
* [Pomm](https://github.com/chanmix51/Pomm) - An Object Model Manager for PostgreSQL.
* [ProxyManager](https://github.com/Ocramius/ProxyManager) - A set of utilities to generate proxy objects for data mappers.

## Migrations
Libraries to help manage database schemas and migrations.

* [PHPMig](https://github.com/davedevelopment/phpmig) - Another migration management library.
* [Phinx](https://github.com/robmorgan/phinx) - Another database migration library.
* [Migrations](https://github.com/icomefromthenet/Migrations) - A migration management library.
* [Doctrine Migrations](http://docs.doctrine-project.org/projects/doctrine-migrations/en/latest/toc.html) - A migration library for Doctrine.

## NoSQL
*Libraries for working with "NoSQL" backends.*

* [MongoQB](https://github.com/alexbilbie/MongoQB) - A MongoDB query builder library.
* [Monga](https://github.com/thephpleague/monga) - A MongoDB abstraction library.
* [Predis](https://github.com/nrk/predis) - A feature complete Redis library.

## Queue
*Libraries for working with event and task queues.*

* [Pheanstalk](https://github.com/pda/pheanstalk) - A Beanstalkd client library.
* [PHP AMQP](https://github.com/videlalvaro/php-amqplib) - A pure PHP AMQP library.
* [Thumper](https://github.com/videlalvaro/Thumper) - A RabbitMQ pattern library.
* [Bernard](https://github.com/bernardphp/bernard) - A multibackend abstraction library.

## Search
*Libraries and software for indexing and performing search queries on data.*

* [ElasticSearch PHP](https://github.com/elasticsearch/elasticsearch-php) - The official client library for [ElasticSearch](http://www.elasticsearch.org/).
* [Elastica](https://github.com/ruflin/Elastica) - A client library for ElasticSearch.
* [Solarium](http://www.solarium-project.org/) - A client library for [Solr](http://lucene.apache.org/solr/).
* [SphinxQL query builder](http://foolcode.github.io/SphinxQL-Query-Builder/) - A query library for the [Sphinx](http://sphinxsearch.com/) search engine.

## Command Line
*Libraries for building command line utilities.*

* [Boris](https://github.com/d11wtq/boris) - A tiny PHP REPL.
* [PsySH](https://github.com/bobthecow/psysh) - Another PHP REPL.
* [Pecan](https://github.com/mcrumm/pecan) - An event-driven, non-blocking shell.
* [GetOpt](https://github.com/ulrichsg/getopt-php) - A command line opt parser.
* [OptParse](https://github.com/CHH/optparse) - Another command line opt parser.
* [Commando](https://github.com/nategood/commando) - Another simple command line opt parser.
* [GetOptionKit](https://github.com/c9s/php-GetOptionKit) - Another command line opt parser.
* [Cron Expression](https://github.com/mtdowling/cron-expression) - A library to calculate cron run dates.
* [ShellWrap](https://github.com/MrRio/shellwrap) - A simple command line wrapper library.
* [Hoa Console](https://github.com/hoaproject/Console) - Another command line library.
* [Shunt](https://github.com/php-loep/shunt) - A library for running commands in parallel on multiple remote machines.
* [Cilex](https://github.com/Cilex/Cilex) - A micro framework for building command line tools.
* [CLImate](https://github.com/thephpleague/climate) - A library for outputting colours and special formatting.

## Authentication and Authorization
*Libraries for implementing user authentication and authorization.*

* [Sentry](https://github.com/cartalyst/sentry) - A framework agnostic authentication & authorisation library.
* [Sentry Social](http://docs.cartalyst.com/sentry-social-2/introduction) - A library for social network authentication.
* [Opauth](https://github.com/opauth/opauth) - A multi-provider authentication framework.
* [OAuth2 Server](http://oauth2.thephpleague.com/) - An OAuth2 authentication server, resource server and client library.
* [OAuth2 Server](http://bshaffer.github.io/oauth2-server-php-docs/) - Another OAuth2 server implementation.
* [PHP oAuthLib](https://github.com/Lusitanian/PHPoAuthLib) - Another OAuth library.
* [TwitterOAuth](https://github.com/ruudk/twitteroauth) - A Twitter OAuth library.
* [TwitterSDK](https://github.com/lyrixx/twitter-sdk) - A fully tested Twitter SDK.
* [Hawk](https://github.com/dflydev/dflydev-hawk) - A Hawk HTTP authentication library.
* [HybridAuth](https://github.com/hybridauth/hybridauth) - An open source social sign on library.
* [Lock](https://github.com/BeatSwitch/lock) - A library for implementing Access Control Lists (ACL) systems.
* [OAuth 1.0 Client](https://github.com/thephpleague/oauth1-client) - An OAuth 1.0 client library.
* [OAuth 2.0 Client](https://github.com/thephpleague/oauth2-client) - An OAuth 2.0 client library.

## Markup
*Libraries for working with markup.*

* [Decoda](http://milesj.me/code/php/decoda) - A lightweight markup parser library.
* [PHP Markdown](https://github.com/michelf/php-markdown) - A Markdown parser.
* [CommonMark PHP](https://github.com/thephpleague/commonmark) - A Markdown parser which supports the full [CommonMark spec](https://jgm.github.io/stmd/spec.html).
* [Dflydev Markdown](https://github.com/dflydev/dflydev-markdown) - Another Markdown parser.
* [Parsedown](https://github.com/erusev/parsedown) - Another Markdown parser.
* [Ciconia](https://github.com/kzykhys/Ciconia) - Another Markdown parser that supports Github flavoured Markdown.
* [Cebe Markdown](https://github.com/cebe/markdown) - An fast and extensible Markdown parser.
* [HTML5 PHP](https://github.com/Masterminds/html5-php) - An HTML5 parser and serializer library.

## Strings
*Libraries for parsing and manipulating strings.*

* [ANSI to HTML5](https://github.com/sensiolabs/ansi-to-html) - An ANSI to HTML5 converter library.
* [Patchwork UTF-8](https://github.com/nicolas-grekas/Patchwork-UTF8) - A portable library for working with UTF-8 strings.
* [Hoa String](https://github.com/hoaproject/String) - Another UTF-8 string library.
* [Stringy](https://github.com/danielstjules/Stringy) - A string manipulation library with multibyte support.
* [Color Jizz](https://github.com/mikeemoo/ColorJizz-PHP) - A library for manipulating and converting colours.
* [UUID](https://github.com/ramsey/uuid) - A library for generating UUIDs.
* [Slugify](https://github.com/cocur/slugify) - A library to convert strings to slugs.
* [Urlify](https://github.com/jbroadway/urlify) - A PHP port of Django's URLify.js.
* [Text](https://github.com/kzykhys/Text) - A text manipulation library.
* [SQL Formatter](https://github.com/jdorn/sql-formatter/) - A library for formatting SQL statements.
* [UA Parser](https://github.com/tobie/ua-parser/tree/master/php) - A library for parsing user agent strings.

## Numbers
*Libraries for working with numbers.*

* [Numbers PHP](https://github.com/powder96/numbers.php) - A library for working with numbers.
* [Math](https://github.com/moontoast/math) - A library for working with large numbers.
* [ByteUnits](https://github.com/gabrielelana/byte-units) - A library to parse, format and convert byte units in binary and metric systems.
* [PHP Units of Measure](https://github.com/triplepoint/php-units-of-measure) - A library for converting between units of measure.
* [PHP Conversion](https://github.com/Crisu83/php-conversion) - Another library for converting between units of measure.
* [LibPhoneNumber for PHP](https://github.com/giggsey/libphonenumber-for-php) - A PHP implementation of Google's phone number handling library.

## Filtering and Validation
*Libraries for filtering and validating data.*

* [Filterus](https://github.com/ircmaxell/filterus) - A simple PHP filtering library.
* [Respect Validate](https://github.com/Respect/Validation) - A simple validation library.
* [Valitron](https://github.com/vlucas/valitron) - Another validation library.
* [Upload](https://github.com/codeguy/Upload) - A library for handling file uploads and validation.
* [DMS Filter](https://github.com/rdohms/DMS-Filter) - An annotation filtering library.
* [MetaYaml](https://github.com/romaricdrigon/MetaYaml) - A schema validation library that supports YAML, JSON and XML.
* [ISO-codes](https://github.com/ronanguilloux/IsoCodes) - A library for validating various ISO and ZIP codes (IBAN, SWIFT/BIC, BBAN, VAT, SSN, UKNIN).

## REST and API
*Libraries and web tools for developing REST-ful APIs.*

* [Apigility](https://github.com/zfcampus/zf-apigility-skeleton) - An API builder built with Zend Framework 2.
* [Hateoas](https://github.com/willdurand/Hateoas) - A HATEOAS REST web service library.
* [HAL](https://github.com/blongden/hal) - A Hypertext Application Language (HAL) builder library.
* [Negotiation](https://github.com/willdurand/Negotiation) - A content negotiation library.
* [Drest](https://github.com/leedavis81/drest) - A library for exposing Doctrine entities as REST resource endpoints.
* [Restler](https://github.com/Luracast/Restler) - A lightweight framework to expose PHP methods as RESTful web API.

## Caching
*Libraries for caching data.*

* [Alternative PHP Cache (APC)](http://www.php.net/manual/en/book.apc.php) - Open opcode cache for PHP.
* [Cache](https://github.com/doctrine/cache) - A caching library (part of Doctrine).
* [Stash](https://github.com/tedivm/Stash) - Another library for caching.

## Data Structure and Storage
*Libraries that implement data structure or storage techniques.*

* [Ardent](https://github.com/morrisonlevi/Ardent) - A library of data structures.
* [PHP Collections](https://github.com/schmittjoh/php-collection) - A simple collections library.
* [Serializer](https://github.com/schmittjoh/serializer) - A library for serialising and de-serialising data.
* [PHP Object Storage](https://github.com/herrera-io/php-object-storage) - A library for object storage.
* [Fractal](https://github.com/php-loep/fractal) - A library for converting complex data structures to JSON output.
* [Totem](http://github.com/Wisembly/Totem) - A library to manage and create data changesets.
* [PINQ](https://github.com/TimeToogo/Pinq) - A real Linq library for PHP.
* [JsonMapper](https://github.com/netresearch/jsonmapper) - A library that maps nested JSON structures onto PHP classes.

## Notifications
*Libraries for working with notification software.*

* [Nod](https://github.com/filp/nod) - A notification library (e.g., Growl).
* [Notificato](https://github.com/wrep/notificato) - A library for handling push notifications.
* [Notification Pusher](https://github.com/Ph3nol/NotificationPusher) - A standalone library for device push notifications.
* [Notificator](https://github.com/namshi/notificator) - A lightweight notification library.

## Deployment
*Libraries for project deployment.*

* [Pomander](https://github.com/tamagokun/pomander) - A deployment tool for PHP applications.
* [Rocketeer](https://github.com/Anahkiasen/rocketeer) - A fast and easy deployer for the PHP world.
* [Envoy](https://github.com/laravel/envoy) - A tool to run SSH tasks with PHP.
* [Plum](https://github.com/aerialls/Plum) - A deployer library.
* [Deployer](https://github.com/deployphp/deployer) - A deployment tool.

## Internationalisation and Localisation
*Libraries for Internationalization (I18n) and Localization (L10n).*

* [Aura Intl](https://github.com/auraphp/Aura.Intl)

## Third Party APIs
*Libraries for accessing third party APIs.*

* [Amazon Web Service SDK](https://github.com/aws/aws-sdk-php) - The official PHP AWS SDK library.
* [S3 Stream Wrapper](https://github.com/gwkunze/S3StreamWrapper) - A stream wrapper library for Amazon S3.
* [Stripe](https://github.com/stripe/stripe-php) - The official Stripe PHP library.
* [Campaign Monitor](http://campaignmonitor.github.com/createsend-php/) - The official Campaign Monitor PHP library.
* [Digital Ocean](https://github.com/toin0u/DigitalOcean) - A library to interface with the Digital Ocean API.
* [Github](https://github.com/dsyph3r/github-api3-php) - A library to interface with the Github API.
* [PHP Github API](https://github.com/KnpLabs/php-github-api) - Another library to interface with the Github API.
* [Twitter OAuth](https://github.com/widop/twitter-oauth) - A library to interface with Twitter's OAuth workflow.
* [Twitter REST](https://github.com/widop/twitter-rest) - A library to interact with Twitter's REST API.
* [Dropbox SDK](https://github.com/dropbox/dropbox-sdk-php) - The official PHP Dropbox SDK library.
* [Twilio](https://github.com/twilio/twilio-php) - The official Twilio PHP REST API.
* [Mailgun](https://github.com/mailgun/mailgun-php) The official Mailgun PHP API.

## Extensions
*Libraries to help build PHP extensions.*

* [Zephir](https://github.com/phalcon/zephir) - A compiled language between PHP and C++ for developing PHP extensions.
* [PHP CPP](http://www.php-cpp.com/) - A C++ library for developing PHP extensions.

## Miscellaneous
*Useful libraries or tools that don't fit in the categories above.*

* [Spork](https://github.com/kriswallsmith/spork) - A process forking library.
* [JSON Lint](https://github.com/Seldaek/jsonlint) - A JSON lint utility.
* [JSONPCallbackValidator](https://github.com/willdurand/JsonpCallbackValidator) - A library for validating JSONP callbacks.
* [Pagerfanta](https://github.com/whiteoctober/Pagerfanta) - A pagination library.
* [Ruler](https://github.com/bobthecow/Ruler) - A simple stateless production rules engine.
* [LiteCQRS](https://github.com/beberlei/litecqrs-php) - A CQRS (Command Query Responsibility Separation) library.
* [Sslurp](https://github.com/EvanDotPro/Sslurp) - A library that makes dealing with SSL suck less.
* [PHP Option](https://github.com/schmittjoh/php-option) An option type library.
* [Metrics](https://github.com/beberlei/metrics) - A simple metrics API library.
* [Sabre VObject](https://github.com/evert/sabre-vobject) - A library for parsing VCard and iCalendar objects.
* [Annotations](https://github.com/doctrine/annotations) - An annotations library (part of Doctrine).
* [Whoops](https://github.com/filp/whoops) - A pretty error handling library.
* [Finite](http://yohan.giarel.li/Finite) - A simple PHP finite state machine.
* [LadyBug](https://github.com/raulfraile/Ladybug) - A dumper library.
* [Procrastinator](https://github.com/lstrojny/Procrastinator) - A library for running time consuming tasks.
* [Compose](https://github.com/igorw/compose) - A function composition library.
* [SuperClosure](https://github.com/jeremeamia/super_closure) - A library that allows Closures to be serialized.
* [Jumper](https://github.com/kakawait/Jumper) - A remote service executor library.
* [Underscore](http://anahkiasen.github.io/underscore-php/) - A PHP port of the Underscore JS library.
* [PHP PassBook](https://github.com/eymengunay/php-passbook) - A PHP library for iOS PassBook.
* [PHP Expression](https://github.com/Kitano/php-expression) - A PHP expression language.
* [RMT](https://github.com/liip/RMT) - A library for versioning and releasing software.
* [Wise](https://github.com/herrera-io/php-wise) - A configuration manager.
* [Opengraph](https://github.com/euskadi31/Opengraph) - An opengraph library.
* [Essence](https://github.com/felixgirault/essence) - A library for extracting web media.
* [Embera](https://github.com/mpratt/Embera) - An Oembed consumer library.
* [Graphviz](https://github.com/alexandresalome/graphviz) - A Graphviz library.
* [Monad PHP](https://github.com/ircmaxell/monad-php) - A simple Monad library.
* [Flux](https://github.com/selvinortiz/flux) - A regular expression building library.
* [Patchwork](http://antecedent.github.io/patchwork/) - A library for redefining userland functions.
* [Galapagos](https://github.com/igorw/galapagos) - Evolutionary language transformation.
* [Design Patterns PHP](https://github.com/domnikl/DesignPatternsPHP) - A repository of software patterns implemented in PHP.
* [PHPCR](https://github.com/phpcr/phpcr) - A PHP port of the Java Content Repository (JCR).
* [Functional PHP](https://github.com/lstrojny/functional-php) - A functional programming library.
* [ClassPreloader](https://github.com/mtdowling/ClassPreloader) - A library for optimising autoloading.
* [Lib Country](https://github.com/phine/lib-country) - A library for country and subdivision data.
* [Lib Accessor](https://github.com/phine/lib-accessor) - A library for simplifying accessors.
* [PHPStack](http://dunkels.com/adam/phpstack/) - A TCP/IP stack proof of concept written in PHP.
* [Nmap](https://github.com/willdurand/nmap) - A PHP wrapper around [Nmap](http://nmap.org/).
* [Code Mover](https://github.com/dantleech/code-mover) - A library for moving code.
* [Iter](https://github.com/nikic/iter) - A library that provides iteration primitives using generators.
* [Lambda PHP](https://github.com/igorw/lambda-php) - A Lambda calculus interpreter in PHP.
* [Country List](https://github.com/umpirsky/country-list) - A list of all countries with names and ISO 3166-1 codes.
* [PHP-GPIO](https://github.com/ronanguilloux/php-gpio) - A library for playing with the Raspberry PI's GPIO pins.
* [print_o](https://github.com/koriym/print_o) - An object graph visualizer.
* [Alias](https://github.com/fuelphp/alias) - A class aliasing library.

# Software
*Software for creating a development environment.*

## PHP Installation
*Tools to help install and manage PHP on your computer.*

* [HomeBrew](http://mxcl.github.com/homebrew/) - A package manager for OSX.
* [HomeBrew PHP](https://github.com/josegonzalez/homebrew-php) - A PHP tap for HomeBrew.
* [PHP OSX](http://php-osx.liip.ch/) - A PHP installer for OSX.
* [PHP Brew](https://github.com/c9s/phpbrew) - A PHP version manager and installer.
* [PHP Env](https://github.com/CHH/phpenv) - Another PHP version manager.
* [PHP Switch](https://github.com/jubianchi/phpswitch) - Another version manager.
* [PHP Build](https://github.com/CHH/php-build) - Another PHP version installer.
* [VirtPHP](http://virtphp.org/) - A tool for creating and managing isolated PHP environments.

## Development Environment
*Software and tools for creating a sandboxed development environment.*

* [Vagrant](http://www.vagrantup.com/) - A portable development environment utility.
* [Ansible](http://www.ansibleworks.com/) - A radically simple orchestration framework.
* [Puppet](http://puppetlabs.com/) - A server automation framework and application.
* [PuPHPet](https://puphpet.com/) - A web tool for building PHP development virtual machines.
* [Protobox](http://getprotobox.com/) - Another web tool for building PHP development virtual machines.
* [Phansible](http://phansible.com/) - A web tool for building PHP development virtual machines with Ansible.

## Virtual Machines
*Alternative PHP virtual machines.*

* [HipHop PHP](https://github.com/facebook/hiphop-php) - A Virtual Machine, Runtime and JIT for PHP by Facebook.
* [HippyVM](http://hippyvm.com/) - Another PHP virtual machine.
* [Hack](http://hacklang.org/) - A programming language for [HHVM](https://github.com/facebook/hiphop-php) that interoperates seamlessly with PHP.

## Integrated Development Environment
*Integrated Development Environments with support for PHP.*

* [Netbeans](https://netbeans.org) - An IDE with support for PHP and HTML5.
* [Eclipse for PHP Developers](https://www.eclipse.org/downloads/) - A PHP IDE based on the Eclipse platform.
* [PhpStorm](http://www.jetbrains.com/phpstorm/) - A commercial PHP IDE.

## Web Applications
*Web-based applications and tools.*

* [3V4L](http://3v4l.org/) - An online PHP shell.
* [DBV](http://dbv.vizuina.com/) - A database version control application.
* [PHP Queue](https://github.com/CoderKungfu/php-queue) - An application for managing queueing backends.
* [Composer as a Service](http://composer.borreli.com/) - A tool for downloading Composer packages as a zip file.
* [MailCatcher](https://github.com/sj26/mailcatcher) - A web tool for capturing and viewing emails.

# Resources
Various resources, such as books, websites and articles, for improving your PHP development skills and knowledge.

## PHP Websites
*Useful PHP-related websites.*

* [PHP The Right Way](http://www.phptherightway.com/) - A PHP best practice quick reference guide.
* [PHP Best Practices](http://phpbestpractices.org/) - A PHP best practice guide.
* [PHP Weekly](http://www.phpweekly.com/archive.html) - A weekly PHP newsletter.
* [Securing PHP](http://securingphp.com/) - A newsletter about PHP security and library recommendations.
* [PHP Security](http://phpsecurity.readthedocs.org/en/latest/index.html) - A guide to PHP security.
* [PHP FIG](http://www.php-fig.org/) - The PHP Framework Interoperability Group.
* [PHP UG](http://php.ug) - A website to help people locate their nearest PHP user group (UG).
* [Seven PHP](http://7php.com/) - A website that interviews members of the PHP community.
* [Nomad PHP](http://nomadphp.com/) - A online PHP learning resource.
* [PHP Mentoring](http://phpmentoring.org/) - Peer to peer PHP mentorship organization.

## Other Websites
*Useful websites related to web development.*

* [The Open Web Application Security Project (OWASP)](https://www.owasp.org/index.php/Main_Page) - An open software security community.
* [WebSec IO](http://websec.io/) - A web security community resource.
* [Web Advent](http://webadvent.org) - An advent calendar for web developers.
* [Semantic Versioning](http://semver.org/) - A website explaining semantic versioning.
* [Atlassian Git Tutorials](https://www.atlassian.com/git) - A series of Git tutorials.
* [Hg Init](http://hginit.com/) - A series of Mercurial tutorials.
* [Servers for Hackers](http://serversforhackers.com/) - A newsletter about server management.

## PHP Books
*Fantastic PHP-related books.*

* [Scaling PHP Applications](http://www.scalingphpbook.com) - An ebook about scaling PHP applications by Steve Corona.
* [The Grumpy Programmer's Guide to Building Testable PHP Applications](https://leanpub.com/grumpy-testing) - A book about building testing PHP applications by Chris Hartjes.
* [Grumpy PHPUnit](https://leanpub.com/grumpy-phpunit) - A book about unit testing with PHPUnit by Chris Hartjes.
* [Mastering Object-Orientated PHP](http://www.brandonsavage.net) - A book about object-orientated PHP by Brandon Savage.
* [Signaling PHP](https://leanpub.com/signalingphp) - A book about catching PCNTL signals in CLI scripts by Cal Evans.
* [Securing PHP: Core Concepts](https://leanpub.com/securingphp-coreconcepts) - A book about common security terms and practices for PHP by Chris Cornutt.
* [Modernising Legacy Applications in PHP](https://leanpub.com/mlaphp) - A book about modernising legacy PHP applications by Paul M. Jones.
* [Modern PHP New Features and Good Practices](http://shop.oreilly.com/product/0636920033868.do) - A book about new PHP features and best practices by Josh Lockhart.

## Other Books
*Books related to general computing and web development.*

* [The Linux Command Line](http://linuxcommand.org/tlcl.php) - A book about the Linux command line by William Shotts.
* [Understanding Computation](http://computationbook.com) - A book about computation theory by Tom Stuart.
* [The Tangled Web — Securing Web Applications](http://www.amazon.ca/The-Tangled-Web-Securing-Applications/dp/1593273886) - A book about securing web applications by Michal Zalewski.
* [Elasticsearch: The Definitive Guide](http://www.elasticsearch.org/guide/) - A guide to working with Elasticsearch by Clinton Gormley and Zachary Tong.
* [Eloquent JavaScript](http://eloquentjavascript.net/) - A book about JavaScript programming by Marijn Haverbeke.
* [Vagrant Cookbook](https://leanpub.com/vagrantcookbook) A book about creating Vagrant environments by Erika Heidi.
* [Pro Git](http://git-scm.com/book/en/v2) - A book about Git by Scott Chacon and Ben Straub.

## PHP Videos
*Fantastic PHP-related videos.*

* [Taking PHP Seriously](http://www.infoq.com/presentations/php-history) - A talk outlining PHP's strengths by Keith Adams of Facebook.
* [PHP Town Hall](http://phptownhall.com/) - A casual PHP podcast by Ben Edmunds and Phil Sturgeon.
* [Programming with Anthony](http://www.youtube.com/playlist?list=PLM-218uGSX3DQ3KsB5NJnuOqPqc5CW2kW) - A video series by Anthony Ferrara.

## PHP Reading
*PHP-releated reading materials.*

* [Create Your Own PHP Framework](http://fabien.potencier.org/article/50/create-your-own-framework-on-top-of-the-symfony2-components-part-1) - A series of articles on how to make your own PHP framework by Fabien Potencier.
* [Seven Ways to Screw Up BCrypt](http://blog.ircmaxell.com/2012/12/seven-ways-to-screw-up-bcrypt.html) - An article about correct BCrypt implementation.
* [Preventing CSRF Attacks](http://blog.ircmaxell.com/2013/02/preventing-csrf-attacks.html) - An article on preventing CSRF attacks.
* [Don't Worry About BREACH](http://blog.ircmaxell.com/2013/08/dont-worry-about-breach.html) - An article about the BREACH hack and CSRF tokens.
* [On PHP 5.3, Lamda Functions and Closures](http://fabien.potencier.org/article/17/on-php-5-3-lambda-functions-and-closures) - An article about lambda functions and closures.
* [Use Env](http://seancoates.com/blogs/use-env) - An article about using the unix environment helper.
* [Composer Primer](http://daylerees.com/composer-primer) - A Composer primer.
* [Composer Versioning](https://igor.io/2013/01/07/composer-versioning.html) - An article about Composer versioning.
* [Composer Stability Flags](https://igor.io/2013/02/07/composer-stability-flags.html) - An article about Composer stability flags.
* [Innocent Villagefolk or a Pillagin’ Pirate?](http://blog.astrumfutura.com/2012/04/php-innocent-villagefolk-or-a-pillagin-pirate/) - An article about PHP taking ideas from other language.
* [Predicting Random Numbers in PHP](http://blog.astrumfutura.com/2013/03/predicting-random-numbers-in-php-its-easier-than-you-think/) - An article about generating random numbers.
* [A 20 Point List for Preventing XSS in PHP](http://blog.astrumfutura.com/2013/04/20-point-list-for-preventing-cross-site-scripting-in-php/) - An article about preventing XSS.
* [PHP Sucks! But I Like It!](http://blog.ircmaxell.com/2012/04/php-sucks-but-i-like-it.html) - An article about the pros and cons of PHP.
* [PHP Is Much Better Than You Think](http://fabien.potencier.org/article/64/php-is-much-better-than-you-think) - An article about the PHP language and ecosystem.

## PHP Internals Reading
*Reading materials related to the PHP internals or performance.*

* [PHP RFCs](https://wiki.php.net/rfc) - The home of PHP RFCs (Request for Comments).
* [PHP Internals Book](http://www.phpinternalsbook.com) - An online book about PHP internals, written by three core developers.
* [Print vs Echo, Which One is Faster?](http://fabien.potencier.org/article/8/print-vs-echo-which-one-is-faster) - An article about print and echo performance.
* [The PHP Ternary Operator. Fast or Not?](http://fabien.potencier.org/article/48/the-php-ternary-operator-fast-or-not) - An article ternary performance.
* [Disproving the Single Quotes Myth](http://nikic.github.com/2012/01/09/Disproving-the-Single-Quotes-Performance-Myth.html) - An article about performance of single and double quoted strings.
* [You're Being Lied To](http://blog.golemon.com/2007/01/youre-being-lied-to.html) - An article about internal ZVALs.
* [How Long is a Piece of String](http://blog.golemon.com/2006/06/how-long-is-piece-of-string.html) - An article about string internals.
* [Understanding OpCodes](http://blog.golemon.com/2008/01/understanding-opcodes.html) - An article about opcodes.
* [How Foreach Works](http://stackoverflow.com/questions/10057671/how-foreach-actually-works/14854568#14854568) - A detailed StackOverflow answer about foreach.
* [When Does Foreach Copy?](http://nikic.github.com/2011/11/11/PHP-Internals-When-does-foreach-copy.html) - An article about the internals of foreach.
* [How Big Are PHP Arrays (And Values) Really?](http://nikic.github.com/2011/12/12/How-big-are-PHP-arrays-really-Hint-BIG.html) - An article about array internals.
* [Why Objects (Usually) Use Less Memory Than Arrays](https://gist.github.com/nikic/5015323) - An article about object and array internals.
* [PHP Evaluation Order](https://gist.github.com/nikic/6699370) - An article about evaluation order in PHP.
* PHP Source Code for Developers: [1](http://blog.ircmaxell.com/2012/03/phps-source-code-for-php-developers.html) [2](http://nikic.github.com/2012/03/16/Understanding-PHPs-internal-function-definitions.html) [3](http://blog.ircmaxell.com/2012/03/phps-source-code-for-php-developers_21.html) [4](http://nikic.github.com/2012/03/28/Understanding-PHPs-internal-array-implementation.html) - A series about the PHP source code.
* Collecting Garbage: [1](http://www.php.net/manual/en/features.gc.refcounting-basics.php) [2](http://www.php.net/manual/en/features.gc.collecting-cycles.php) [3](http://www.php.net/manual/en/features.gc.performance-considerations.php) - A series about the PHP garbage collection internals.<|MERGE_RESOLUTION|>--- conflicted
+++ resolved
@@ -235,11 +235,8 @@
 * [GIF Creator](https://github.com/Sybio/GifCreator) - A library to create GIF animations from multiple images.
 * [Image With Text](https://github.com/nmcteam/image-with-text) - A library for embedding text into images.
 * [Color Extractor](https://github.com/php-loep/color-extractor) - A library for extracting colours from images.
-<<<<<<< HEAD
 * [Glide](https://github.com/thephpleague/glide) - An on-demand image manipulation library.
-=======
 * [Image Optimizer](https://github.com/psliwa/image-optimizer) - A library for optimizing images.
->>>>>>> 00fc8c46
 
 ## Testing
 *Libraries for testing codebases and generating test data.*
