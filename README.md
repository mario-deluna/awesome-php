--- conflicted
+++ resolved
@@ -415,11 +415,8 @@
 * [Iter](https://github.com/nikic/iter) - A library that provides iteration primitives using generators.
 * [Patchwork](http://patchwork2.org/) - A library for redefining userland functions.
 * [Pipeline](https://github.com/thephpleague/pipeline) - A pipeline pattern implementation.
-<<<<<<< HEAD
-=======
 * [Porter](https://github.com/ScriptFUSION/Porter) - Data import abstraction library for consuming Web APIs and other data sources.
 * [Ruler](https://github.com/bobthecow/Ruler) - A simple stateless production rules engine.
->>>>>>> fed6107b
 * [RulerZ](https://github.com/K-Phoen/rulerz) - A powerful rule engine and implementation of the Specification pattern.
 
 ### Debugging and Profiling
