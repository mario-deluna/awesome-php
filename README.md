--- conflicted
+++ resolved
@@ -131,13 +131,10 @@
 * [Silex](http://silex.sensiolabs.org/) - A micro framework built around Symfony2 components.
 * [Slim](http://www.slimframework.com/) - Another simple micro framework.
 * [Bullet PHP](http://bulletphp.com/) - A micro framework for building REST APIs.
-<<<<<<< HEAD
 * [Lumen](http://lumen.laravel.com) - A micro-framework by Laravel.
-=======
 * [Fast Route](https://github.com/nikic/FastRoute) - A fast routing library.
 * [Pux](https://github.com/c9s/Pux) - Another fast routing library.
-* [Proton](https://github.com/alexbilbie/Proton) - StackPHP compatible micro framework
->>>>>>> 15b173fc
+* [Proton](https://github.com/alexbilbie/Proton) - A StackPHP compatible micro framework
 
 ## Micro Framework Extras
 *Extras related to micro frameworks and routers.*
